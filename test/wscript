#! /usr/bin/env python
# encoding: utf-8

# Copyright (c) 2019, Battelle Memorial Institute
#
# Battelle Memorial Institute (hereinafter Battelle) hereby grants permission to
# any person or entity lawfully obtaining a copy of this software and associated
# documentation files (hereinafter “the Software”) to redistribute and use the
# Software in source and binary forms, with or without modification.  Such
# person or entity may use, copy, modify, merge, publish, distribute,
# sublicense, and/or sell copies of the Software, and may permit others to do
# so, subject to the following conditions:
#
# 1. Redistributions of source code must retain the above copyright notice, this
#    list of conditions and the following disclaimers.
#
# 2. Redistributions in binary form must reproduce the above copyright notice,
#    this list of conditions and the following disclaimer in the documentation
#    and/or other materials provided with the distribution.
#
# 3. Other than as used herein, neither the name Battelle Memorial Institute or
#    Battelle may be used in any form whatsoever without the express written
#    consent of Battelle.
#
# THIS SOFTWARE IS PROVIDED BY THE COPYRIGHT HOLDERS AND CONTRIBUTORS "AS IS"
# AND ANY EXPRESS OR IMPLIED WARRANTIES, INCLUDING, BUT NOT LIMITED TO, THE
# IMPLIED WARRANTIES OF MERCHANTABILITY AND FITNESS FOR A PARTICULAR PURPOSE ARE
# DISCLAIMED. IN NO EVENT SHALL BATTELLE OR CONTRIBUTORS BE LIABLE FOR ANY
# DIRECT, INDIRECT, INCIDENTAL, SPECIAL, EXEMPLARY, OR CONSEQUENTIAL DAMAGES
# (INCLUDING, BUT NOT LIMITED TO, PROCUREMENT OF SUBSTITUTE GOODS OR SERVICES;
# LOSS OF USE, DATA, OR PROFITS; OR BUSINESS INTERRUPTION) HOWEVER CAUSED AND ON
# ANY THEORY OF LIABILITY, WHETHER IN CONTRACT, STRICT LIABILITY, OR TORT
# (INCLUDING NEGLIGENCE OR OTHERWISE) ARISING IN ANY WAY OUT OF THE USE OF THIS
# SOFTWARE, EVEN IF ADVISED OF THE POSSIBILITY OF SUCH DAMAGE.


def build(bld):
    bld(features='cxx cxxstlib',
        source='test_main.cc',
        target='test_main',
        use=['Catch2'])

    tests = ['pivoting.cc', 'community_extraction.cc']
    bld(features='cxx cxxprogram test',
<<<<<<< HEAD
        source='pivoting.cc',
        target='pivoting_tests',
        use=['project-headers', 'libtrng', 'spdlog', 'OpenMP', 'jsonformoderncpp', 'Catch2', 'test_main'])

    bld(features='cxx cxxprogram test',
        source='rrr_set_generation.cc',
        target='rrr_set_generation_tests',
        use=['project-headers', 'libtrng', 'OpenMP', 'jsonformoderncpp', 'CLI11', 'spdlog', 'Catch2', 'test_main'])

    if bld.env.ENABLE_CUDA:
        bld(features='cxx cxxprogram test',
            source='cuda_find_most_influential.cc',
            target='cuda_seed_select',
            use=['project-headers', 'libtrng', 'OpenMP', 'jsonformoderncpp', 'CLI11', 'spdlog', 'Catch2', 'test_main']
            + ['cuda_ripples', 'CUDA', 'CUDART'],
            cxxflags='-DRIPPLES_ENABLE_CUDA')
=======
        source=tests,
        target='run_tests',
        use=['project-headers', '3rd-party', 'TRNG', 'OpenMP', 'JSON', 'test_main'])
>>>>>>> 5433cc25
<|MERGE_RESOLUTION|>--- conflicted
+++ resolved
@@ -38,29 +38,23 @@
     bld(features='cxx cxxstlib',
         source='test_main.cc',
         target='test_main',
-        use=['Catch2'])
+        use=['catch2'])
 
     tests = ['pivoting.cc', 'community_extraction.cc']
     bld(features='cxx cxxprogram test',
-<<<<<<< HEAD
-        source='pivoting.cc',
-        target='pivoting_tests',
-        use=['project-headers', 'libtrng', 'spdlog', 'OpenMP', 'jsonformoderncpp', 'Catch2', 'test_main'])
+        source=tests,
+        target='run_tests',
+        use=['project-headers', 'libtrng', 'OpenMP', 'nlohmann_json', 'spdlog', 'catch2', 'test_main'])
 
     bld(features='cxx cxxprogram test',
         source='rrr_set_generation.cc',
         target='rrr_set_generation_tests',
-        use=['project-headers', 'libtrng', 'OpenMP', 'jsonformoderncpp', 'CLI11', 'spdlog', 'Catch2', 'test_main'])
+        use=['project-headers', 'libtrng', 'OpenMP', 'nlohmann_json', 'CLI11', 'spdlog', 'catch2', 'test_main'])
 
     if bld.env.ENABLE_CUDA:
         bld(features='cxx cxxprogram test',
             source='cuda_find_most_influential.cc',
             target='cuda_seed_select',
-            use=['project-headers', 'libtrng', 'OpenMP', 'jsonformoderncpp', 'CLI11', 'spdlog', 'Catch2', 'test_main']
+            use=['project-headers', 'libtrng', 'OpenMP', 'nlohmann_json', 'CLI11', 'spdlog', 'catch2', 'test_main']
             + ['cuda_ripples', 'CUDA', 'CUDART'],
-            cxxflags='-DRIPPLES_ENABLE_CUDA')
-=======
-        source=tests,
-        target='run_tests',
-        use=['project-headers', '3rd-party', 'TRNG', 'OpenMP', 'JSON', 'test_main'])
->>>>>>> 5433cc25
+            cxxflags='-DRIPPLES_ENABLE_CUDA')