//===------------------------------------------------------------*- C++ -*-===//
//
//             Ripples: A C++ Library for Influence Maximization
//                  Marco Minutoli <marco.minutoli@pnnl.gov>
//                   Pacific Northwest National Laboratory
//
//===----------------------------------------------------------------------===//
//
// Copyright (c) 2019, Battelle Memorial Institute
//
// Battelle Memorial Institute (hereinafter Battelle) hereby grants permission
// to any person or entity lawfully obtaining a copy of this software and
// associated documentation files (hereinafter “the Software”) to redistribute
// and use the Software in source and binary forms, with or without
// modification.  Such person or entity may use, copy, modify, merge, publish,
// distribute, sublicense, and/or sell copies of the Software, and may permit
// others to do so, subject to the following conditions:
//
// 1. Redistributions of source code must retain the above copyright notice,
//    this list of conditions and the following disclaimers.
//
// 2. Redistributions in binary form must reproduce the above copyright notice,
//    this list of conditions and the following disclaimer in the documentation
//    and/or other materials provided with the distribution.
//
// 3. Other than as used herein, neither the name Battelle Memorial Institute or
//    Battelle may be used in any form whatsoever without the express written
//    consent of Battelle.
//
// THIS SOFTWARE IS PROVIDED BY THE COPYRIGHT HOLDERS AND CONTRIBUTORS "AS IS"
// AND ANY EXPRESS OR IMPLIED WARRANTIES, INCLUDING, BUT NOT LIMITED TO, THE
// IMPLIED WARRANTIES OF MERCHANTABILITY AND FITNESS FOR A PARTICULAR PURPOSE
// ARE DISCLAIMED. IN NO EVENT SHALL BATTELLE OR CONTRIBUTORS BE LIABLE FOR ANY
// DIRECT, INDIRECT, INCIDENTAL, SPECIAL, EXEMPLARY, OR CONSEQUENTIAL DAMAGES
// (INCLUDING, BUT NOT LIMITED TO, PROCUREMENT OF SUBSTITUTE GOODS OR SERVICES;
// LOSS OF USE, DATA, OR PROFITS; OR BUSINESS INTERRUPTION) HOWEVER CAUSED AND
// ON ANY THEORY OF LIABILITY, WHETHER IN CONTRACT, STRICT LIABILITY, OR TORT
// (INCLUDING NEGLIGENCE OR OTHERWISE) ARISING IN ANY WAY OUT OF THE USE OF THIS
// SOFTWARE, EVEN IF ADVISED OF THE POSSIBILITY OF SUCH DAMAGE.
//
//===----------------------------------------------------------------------===//

#ifndef RIPPLES_HILL_CLIMBING_ENGINE_H
#define RIPPLES_HILL_CLIMBING_ENGINE_H

#include <algorithm>
#include <atomic>
#include <cstdint>
#include <memory>
#include <vector>

#include "omp.h"

#include "spdlog/sinks/stdout_color_sinks.h"
#include "spdlog/spdlog.h"
#include "trng/uniform01_dist.hpp"

#include "ripples/bitmask.h"
#ifdef RIPPLES_ENABLE_CUDA
#include "ripples/cuda/cuda_generate_rrr_sets.h"
#include "ripples/cuda/cuda_graph.cuh"
#include "ripples/cuda/cuda_hc_engine.h"
#include "ripples/cuda/cuda_utils.h"
#include "ripples/cuda/from_nvgraph/hc/bfs.hxx"
#endif

namespace ripples {

//! Engine scheduling dynamically sampling tasks for the Hill Climbing.
//!
//! \tparam GraphTy The type of the input graph.
//! \tparam ItrTy The type of the workload iterator.
template <typename GraphTy, typename ItrTy>
class HCWorker {
 public:
  using ex_time_ms = std::chrono::duration<double, std::milli>;
  //! Construct the Sampling worker.
  //! \param G The input Graph.
  HCWorker(const GraphTy &G) : G_(G) {}
  //! Destructor.
  virtual ~HCWorker() = default;

  virtual void svc_loop(std::atomic<size_t> &mpmc_head, ItrTy B, ItrTy E,
                        std::vector<ex_time_ms> &record) = 0;

 protected:
  const GraphTy &G_;
};

template <typename GraphTy, typename ItrTy, typename PRNG,
          typename diff_model_tag>
class HCCPUSamplingWorker : public HCWorker<GraphTy, ItrTy> {
  using vertex_type = typename GraphTy::vertex_type;

  using HCWorker<GraphTy, ItrTy>::G_;

 public:
  using ex_time_ms = std::chrono::duration<double, std::milli>;

  HCCPUSamplingWorker(const GraphTy &G, const PRNG &rng)
      : HCWorker<GraphTy, ItrTy>(G), rng_(rng), UD_() {}

  void svc_loop(std::atomic<size_t> &mpmc_head, ItrTy B, ItrTy E,
                std::vector<ex_time_ms> &record) {
    size_t offset = 0;
    while ((offset = mpmc_head.fetch_add(batch_size_)) < std::distance(B, E)) {
      auto first = B;
      std::advance(first, offset);
      auto last = first;
      std::advance(last, batch_size_);

      if (last > E) last = E;
      auto start = std::chrono::high_resolution_clock::now();
      batch(first, last);
      auto end = std::chrono::high_resolution_clock::now();
      record.push_back(end - start);
    }
  }

 private:
  void batch(ItrTy B, ItrTy E) {
    for (; B != E; ++B) {
      size_t edge_number = 0;
      if (std::is_same<diff_model_tag, independent_cascade_tag>::value) {
        for (vertex_type v = 0; v < G_.num_nodes(); ++v) {
          for (auto &e : G_.neighbors(v)) {
            // (*B)[edge_number] = UD_(rng_) <= e.weight ? 1 : 0;
            if (UD_(rng_) <= e.weight)
              B->set(edge_number);
            ++edge_number;
          }
        }
      } else if (std::is_same<diff_model_tag, linear_threshold_tag>::value) {
        for (vertex_type v = 0; v < G_.num_nodes(); ++v) {
          double threshold = UD_(rng_);
          for (auto &e : G_.neighbors(v)) {
            threshold -= e.weight;
            if (threshold <= 0)
              B->set(edge_number);
            // (*B)[edge_number] = threshold <= 0 ? 1 : 0;
            ++edge_number;
          }
        }
      }
    }
  }

  static constexpr size_t batch_size_ = 32;
  PRNG rng_;
  trng::uniform01_dist<float> UD_;
};

template <typename GraphTy, typename ItrTy, typename PRNGTy,
          typename diff_model_tag>
class HCGPUSamplingWorker : public HCWorker<GraphTy, ItrTy> {
#ifdef RIPPLES_ENABLE_CUDA
  using HCWorker<GraphTy, ItrTy>::G_;

 public:
  using ex_time_ms = std::chrono::duration<double, std::milli>;

  struct config_t {
    static constexpr size_t block_size_ = 256;
    static constexpr size_t num_threads_ = 1 << 15;

    size_t max_blocks_{0};

    config_t() : max_blocks_(num_threads_ / block_size_) {}

    size_t num_gpu_threads() const { return num_threads_; }
  };

  HCGPUSamplingWorker(const GraphTy &G, PRNGTy &rng, cuda_ctx<GraphTy> *ctx)
      : HCWorker<GraphTy, ItrTy>(G), ctx_(ctx), conf_(), master_rng_(rng) {
    cuda_set_device(ctx_->gpu_id);
    cuda_stream_create(&cuda_stream_);

    cuda_malloc((void **)&d_trng_state_,
                conf_.num_gpu_threads() * sizeof(PRNGTy));
    cuda_malloc((void **)&d_flags_,
                ((G.num_edges() / (8 * sizeof(int)) + 1) * sizeof(int) * batch_size_));
  }

  ~HCGPUSamplingWorker() {
    cuda_set_device(ctx_->gpu_id);
    cuda_stream_destroy(cuda_stream_);
    cuda_free(d_trng_state_);
    cuda_free(d_flags_);
  }

  void svc_loop(std::atomic<size_t> &mpmc_head, ItrTy B, ItrTy E,
                std::vector<ex_time_ms> &record) {
    size_t offset = 0;
    while ((offset = mpmc_head.fetch_add(batch_size_)) < std::distance(B, E)) {
      auto first = B;
      std::advance(first, offset);
      auto last = first;
      std::advance(last, batch_size_);

      if (last > E) last = E;
      auto start = std::chrono::high_resolution_clock::now();
      batch(first, last);
      auto end = std::chrono::high_resolution_clock::now();
      record.push_back(end - start);
    }
  }

  void rng_setup() {
    cuda_set_device(ctx_->gpu_id);
    cuda_lt_rng_setup(d_trng_state_, master_rng_, conf_.num_gpu_threads(), 0,
                      conf_.max_blocks_, conf_.block_size_);
  }

 private:
  void batch(ItrTy B, ItrTy E) {
    cuda_set_device(ctx_->gpu_id);
    if (std::is_same<diff_model_tag, independent_cascade_tag>::value) {
      cuda_generate_samples_ic(conf_.max_blocks_, conf_.block_size_,
                               batch_size_, G_.num_edges(), d_trng_state_, ctx_,
                               d_flags_, cuda_stream_);
    } else if (std::is_same<diff_model_tag, linear_threshold_tag>::value) {
      assert(false && "Not Yet Implemented");
    }

    for (size_t i = 0; B < E; ++B, ++i) {
      cuda_d2h(B->data(), d_flags_ + i * (B->bytes() / sizeof(int)),
               B->bytes(), cuda_stream_);
    }
    cuda_sync(cuda_stream_);
  }

  static constexpr size_t batch_size_ = 32;
  cuda_ctx<GraphTy> *ctx_;
  config_t conf_;
  PRNGTy master_rng_;
  cudaStream_t cuda_stream_;
  trng::uniform01_dist<float> UD_;
  PRNGTy *d_trng_state_;
  int *d_flags_;
#endif
};

template <typename GraphTy, typename ItrTy, typename PRNGTy,
          typename diff_model_tag, typename CpuWorkerTy, typename GpuWorkerTy>
class PhaseEngine {
  using vertex_type = typename GraphTy::vertex_type;
  using worker_type = HCWorker<GraphTy, ItrTy>;
  using cpu_worker_type = CpuWorkerTy;
  using gpu_worker_type = GpuWorkerTy;

 public:
  using ex_time_ms = std::chrono::duration<double, std::milli>;

  PhaseEngine(const GraphTy &G, PRNGTy &master_rng, size_t cpu_workers,
              size_t gpu_workers, std::string loggerName)
      : G_(G), logger_(spdlog::stdout_color_mt(loggerName)) {
    size_t num_threads = cpu_workers + gpu_workers;
    // Construct workers.
    logger_->debug("Number of Threads = {}", num_threads);
    workers_.resize(num_threads);
    cpu_workers_.resize(cpu_workers);
#if RIPPLES_ENABLE_CUDA
    gpu_workers_.resize(gpu_workers);
    cuda_contexts_.resize(gpu_workers);
#endif

#pragma omp parallel num_threads(num_threads)
    {
      int rank = omp_get_thread_num();
      if (rank < cpu_workers) {
        auto rng = master_rng;
        rng.split(num_threads, rank);
        auto w = new cpu_worker_type(G_, rng);
        workers_[rank] = w;
        cpu_workers_[rank] = w;
        logger_->debug("> mapping: omp {}\t->CPU", rank);
      } else {
#if RIPPLES_ENABLE_CUDA
        size_t num_devices = cuda_num_devices();
        size_t device_id = rank % num_devices;
        logger_->debug("> mapping: omp {}\t->GPU {}/{}", rank, device_id,
                       num_devices);
        logger_->trace("Building Cuda Context");
        cuda_contexts_[rank - cpu_workers] = cuda_make_ctx(G_, device_id);
        auto rng = master_rng;
        rng.split(num_threads, rank);
        auto w =
            new gpu_worker_type(G_, rng, cuda_contexts_[rank - cpu_workers]);
        w->rng_setup();
        workers_[rank] = w;
        gpu_workers_[rank - cpu_workers] = w;
        logger_->trace("Cuda Context Built!");
#endif
      }
    }
  }

  ~PhaseEngine() {
    // Free workers.
    for (auto &v : workers_) delete v;
#if RIPPLES_ENABLE_CUDA
    for (auto ctx : cuda_contexts_) {
      cuda_set_device(ctx->gpu_id);
      cuda_destroy_ctx(ctx);
      delete ctx;
    }
#endif
  }

 protected:
const  GraphTy &G_;

  std::shared_ptr<spdlog::logger> logger_;

  std::vector<cpu_worker_type *> cpu_workers_;
#if RIPPLES_ENABLE_CUDA
  std::vector<gpu_worker_type *> gpu_workers_;
  std::vector<cuda_ctx<GraphTy> *> cuda_contexts_;
#endif

  std::vector<worker_type *> workers_;
  std::atomic<size_t> mpmc_head_{0};
};

template <typename GraphTy, typename ItrTy, typename PRNGTy,
          typename diff_model_tag>
class SamplingEngine
    : public PhaseEngine<
          GraphTy, ItrTy, PRNGTy, diff_model_tag,
          HCCPUSamplingWorker<GraphTy, ItrTy, PRNGTy, diff_model_tag>,
          HCGPUSamplingWorker<GraphTy, ItrTy, PRNGTy, diff_model_tag>> {
  using phase_engine =
      PhaseEngine<GraphTy, ItrTy, PRNGTy, diff_model_tag,
                  HCCPUSamplingWorker<GraphTy, ItrTy, PRNGTy, diff_model_tag>,
                  HCGPUSamplingWorker<GraphTy, ItrTy, PRNGTy, diff_model_tag>>;

  using ex_time_ms = std::chrono::duration<double, std::milli>;

 public:
  SamplingEngine(const GraphTy &G, PRNGTy &master_rng, size_t cpu_workers,
                 size_t gpu_workers, std::string loggerName = "SamplingEngine")
    : phase_engine(G, master_rng, cpu_workers, gpu_workers,
                     loggerName) {}

  void exec(ItrTy B, ItrTy E, std::vector<std::vector<ex_time_ms>> &record) {
    record.resize(workers_.size());
    mpmc_head_.store(0);

    logger_->trace("Start Sampling");
#pragma omp parallel num_threads(workers_.size())
    {
      assert(workers_.size() == omp_get_num_threads());
      size_t rank = omp_get_thread_num();
      workers_[rank]->svc_loop(mpmc_head_, B, E, record[rank]);
    }
    logger_->trace("End Sampling");
  }


 private:
  using phase_engine::logger_;
  using phase_engine::mpmc_head_;
  using phase_engine::workers_;
};

namespace {
template <typename GraphTy, typename GraphMaskTy, typename Itr>
size_t BFS(GraphTy &G, GraphMaskTy &M, Itr b, Itr e, Bitmask<int> &visited) {
  using vertex_type = typename GraphTy::vertex_type;

  std::queue<vertex_type> queue;
  for (; b != e; ++b) {
    queue.push(*b);
  }

  while (!queue.empty()) {
    vertex_type u = queue.front();
    queue.pop();
    visited.set(u);

    size_t edge_number =
        std::distance(G.neighbors(0).begin(), G.neighbors(u).begin());

    for (auto v : G.neighbors(u)) {
      if (M.get(edge_number) && !visited.get(v.vertex)) {
        queue.push(v.vertex);
      }

      ++edge_number;
    }
  }

  return visited.popcount();
}

template <typename GraphTy, typename GraphMaskTy>
size_t BFS(GraphTy &G, GraphMaskTy &M, typename GraphTy::vertex_type v, Bitmask<int> visited) {
  using vertex_type = typename GraphTy::vertex_type;

  std::queue<vertex_type> queue;

  queue.push(v);
  visited.set(v);
  while (!queue.empty()) {
    vertex_type u = queue.front();
    queue.pop();

    size_t edge_number =
        std::distance(G.neighbors(0).begin(), G.neighbors(u).begin());
    for (auto v : G.neighbors(u)) {
      if (M.get(edge_number) && !visited.get(v.vertex)) {
        queue.push(v.vertex);
        visited.set(v.vertex);
      }
      ++edge_number;
    }
  }
  return visited.popcount();
}
}  // namespace

template <typename GraphTy, typename ItrTy>
class HCCPUCountingWorker : public HCWorker<GraphTy, ItrTy> {
  using vertex_type = typename GraphTy::vertex_type;
  using HCWorker<GraphTy, ItrTy>::G_;

 public:
  using ex_time_ms = std::chrono::duration<double, std::milli>;

  HCCPUCountingWorker(const GraphTy &G, std::vector<size_t> &count,
                      const std::set<vertex_type> &S)
      : HCWorker<GraphTy, ItrTy>(G), count_(count), S_(S) {}

  void svc_loop(std::atomic<size_t> &mpmc_head, ItrTy B, ItrTy E,
                std::vector<ex_time_ms> &record) {
    size_t offset = 0;
    while ((offset = mpmc_head.fetch_add(batch_size_)) < std::distance(B, E)) {
      auto first = B;
      std::advance(first, offset);
      auto last = first;
      std::advance(last, batch_size_);

      if (last > E) last = E;
      auto start = std::chrono::high_resolution_clock::now();
      batch(first, last);
      auto end = std::chrono::high_resolution_clock::now();
      record.push_back(end - start);
    }
  }

 private:
  void batch(ItrTy B, ItrTy E) {
    for (auto itr = B; itr < E; ++itr) {
      Bitmask<int> visited(G_.num_nodes());
      size_t base_count = BFS(G_, *itr, S_.begin(), S_.end(), visited);

      for (vertex_type v = 0; v < G_.num_nodes(); ++v) {
        if (S_.find(v) != S_.end()) continue;
        size_t update_count = base_count + 1;
        if (!visited.get(v)) {
          update_count = BFS(G_, *itr, v, visited);
        }
#pragma omp atomic
        count_[v] += update_count;
      }
    }
  }

  static constexpr size_t batch_size_ = 2;
  std::vector<size_t> &count_;
  const std::set<vertex_type> &S_;
};

template <typename GraphTy, typename ItrTy>
class HCGPUCountingWorker : public HCWorker<GraphTy, ItrTy> {
#ifdef RIPPLES_ENABLE_CUDA
  using vertex_type = typename GraphTy::vertex_type;
  using d_vertex_type = typename cuda_device_graph<GraphTy>::vertex_t;
  using bfs_solver_t = nvgraph::Bfs<int>;
  using HCWorker<GraphTy, ItrTy>::G_;

 public:
  using ex_time_ms = std::chrono::duration<double, std::milli>;

  struct config_t {
    config_t(size_t num_workers)
        : block_size_(bfs_solver_t::traverse_block_size()),
          max_blocks_(num_workers ? cuda_max_blocks() / num_workers : 0) {
      auto console = spdlog::get("console");
      console->trace(
          "> [GPUWalkWorkerIC::config_t] "
          "max_blocks_={}\tblock_size_={}",
          max_blocks_, block_size_);
    }

    size_t num_gpu_threads() const { return max_blocks_ * block_size_; }

    const size_t max_blocks_;
    const size_t block_size_;
  };

  HCGPUCountingWorker(const config_t &conf, const GraphTy &G,
                      cuda_ctx<GraphTy> *ctx, std::vector<size_t> &count,
                      const std::set<vertex_type> &S)
      : HCWorker<GraphTy, ItrTy>(G),
        conf_(conf),
        ctx_(ctx),
        count_(count),
        S_(S),
        edge_filter_(new d_vertex_type[G_.num_edges()]) {
    cuda_set_device(ctx_->gpu_id);
    cuda_stream_create(&cuda_stream_);

    // allocate host/device memory
<<<<<<< HEAD
    Bitmask<int> b(G_.num_edges());
    cuda_malloc((void **)&d_edge_filter_,
                 b.bytes());
=======
    Bitmask<int> _(G_.num_edges());
    cuda_malloc((void **)&d_edge_filter_, _.bytes());
>>>>>>> 3e597b34

    // create the solver
    solver_ = new bfs_solver_t(this->G_.num_nodes(), this->G_.num_edges(),
                               cuda_graph_index(ctx_), cuda_graph_edges(ctx_),
                               cuda_graph_weights(ctx_), true,
                               TRAVERSAL_DEFAULT_ALPHA, TRAVERSAL_DEFAULT_BETA,
                               conf_.max_blocks_, cuda_stream_);
    solver_->configure(nullptr, nullptr, d_edge_filter_);
    visited_ = std::unique_ptr<int[]>(new int[solver_->bmap_size()]);
    cuda_sync(cuda_stream_);
  }

  ~HCGPUCountingWorker() {
    cuda_set_device(ctx_->gpu_id);

    delete solver_;
    cuda_stream_destroy(cuda_stream_);

    // free host/device memory
    cuda_free(d_edge_filter_);
  }

  void svc_loop(std::atomic<size_t> &mpmc_head, ItrTy B, ItrTy E,
                std::vector<ex_time_ms> &record) {
    size_t offset = 0;
    while ((offset = mpmc_head.fetch_add(batch_size_)) < std::distance(B, E)) {
      auto first = B;
      std::advance(first, offset);
      auto last = first;
      std::advance(last, batch_size_);

      if (last > E) last = E;
      auto start = std::chrono::high_resolution_clock::now();
      batch(first, last);
      auto end = std::chrono::high_resolution_clock::now();
      record.push_back(end - start);
    }
  }

 private:
  void batch(ItrTy B, ItrTy E) {
    std::vector<d_vertex_type> seeds(S_.begin(), S_.end());
    for (auto itr = B; itr < E; ++itr) {
<<<<<<< HEAD
      cuda_h2d(d_edge_filter_, itr->data(),
                itr->bytes(), cuda_stream_);
=======
      cuda_h2d(d_edge_filter_, itr->data(), itr->bytes(), cuda_stream_);
>>>>>>> 3e597b34

      d_vertex_type base_count;
      solver_->traverse(seeds.data(), seeds.size(), visited_.get(),
                        &base_count);

      // cuda_d2h(predecessors_, d_predecessors_,
      // G_.num_nodes() * sizeof(d_vertex_type), cuda_stream_);
      cuda_sync(cuda_stream_);
      for (vertex_type v = 0; v < G_.num_nodes(); ++v) {
        if (S_.find(v) != S_.end()) continue;
        size_t update_count = base_count + 1;
        int m = 1 << (v % (8 * sizeof(int)));
        if ((visited_[v / (8 * sizeof(int))] && m) == 0) {
          d_vertex_type count;
          solver_->traverse(v, base_count, visited_.get(), &count);
          cuda_sync(cuda_stream_);

          update_count = count;
        }
#pragma omp atomic
        count_[v] += update_count;
      }
    }
  }

  static constexpr size_t batch_size_ = 2;
  config_t conf_;
  cuda_ctx<GraphTy> *ctx_;
  cudaStream_t cuda_stream_;
  bfs_solver_t *solver_;
  std::unique_ptr<d_vertex_type[]> edge_filter_;
  std::unique_ptr<int[]> visited_;
  d_vertex_type *d_edge_filter_;

  std::vector<size_t> &count_;
  const std::set<vertex_type> &S_;
#endif
};

template <typename GraphTy, typename ItrTy>
class SeedSelectionEngine {
  using vertex_type = typename GraphTy::vertex_type;
  using worker_type = HCWorker<GraphTy, ItrTy>;
  using cpu_worker_type = HCCPUCountingWorker<GraphTy, ItrTy>;
  using gpu_worker_type = HCGPUCountingWorker<GraphTy, ItrTy>;

 public:
  using ex_time_ms = std::chrono::duration<double, std::milli>;

  SeedSelectionEngine(const GraphTy &G, size_t cpu_workers, size_t gpu_workers, std::string loggerName = "SeedSelectionEngine", size_t num_gpu_devices = 0, size_t first_gpu_id = 0)
      : G_(G),
        count_(G_.num_nodes()),
        S_(),
        logger_(spdlog::stdout_color_mt(loggerName)) {
    size_t num_threads = cpu_workers + gpu_workers;
    // Construct workers.
    logger_->debug("Number of Threads = {}", num_threads);
    workers_.resize(num_threads);
    cpu_workers_.resize(cpu_workers);
#if RIPPLES_ENABLE_CUDA
    gpu_workers_.resize(gpu_workers);
    cuda_contexts_.resize(gpu_workers);
#endif

#pragma omp parallel num_threads(num_threads)
    {
      int rank = omp_get_thread_num();
      if (rank < cpu_workers) {
        auto w = new cpu_worker_type(G_, count_, S_);
        workers_[rank] = w;
        cpu_workers_[rank] = w;
        logger_->debug("> mapping: omp {}\t->CPU", rank);
      } else {
#if RIPPLES_ENABLE_CUDA
        //TODO:: check validity of num_gpu_devices and first_gpu_id
        size_t num_devices;
        if (num_gpu_devices == 0)
          num_devices = cuda_num_devices();
        else 
          num_devices = num_gpu_devices;
        size_t device_id = rank % num_devices + first_gpu_id;
        logger_->debug("> mapping: omp {}\t->GPU {}/{}", rank, device_id,
                       num_devices);
        logger_->trace("Building Cuda Context");
        cuda_contexts_[rank - cpu_workers] = cuda_make_ctx(G, device_id);
        typename gpu_worker_type::config_t gpu_conf(gpu_workers);
        auto w = new gpu_worker_type(gpu_conf, G_, cuda_contexts_[rank - cpu_workers],
                                     count_, S_);
        workers_[rank] = w;
        gpu_workers_[rank - cpu_workers] = w;
        logger_->trace("Cuda Context Built!");
#endif
      }
    }
  }

  SeedSelectionEngine(const SeedSelectionEngine &O) 
      : G_(O.G_),
        count_(O.G_.num_nodes()),
        S_(),
        logger_(O.logger_) {

        //TODO::Implement this

        }

  SeedSelectionEngine(SeedSelectionEngine &&O)       
        : G_(O.G_),
        count_(O.G_.num_nodes()),
        S_(O.S_),
        logger_(O.logger_) {

        workers_.resize(O.workers_.size());
        cpu_workers_.resize(O.cpu_workers_.size());
        size_t num_threads = O.cpu_workers_.size(); 
        #if RIPPLES_ENABLE_CUDA
        gpu_workers_.resize(O.gpu_workers_.size()) ;
        cuda_contexts_.resize(O.cuda_contexts_.size()) ;
        num_threads +=  O.gpu_workers_.size();
        #endif

        #pragma omp parallel num_threads(num_threads)
        {
          int rank = omp_get_thread_num();
          if (rank < cpu_workers_.size()) {
            auto w = new cpu_worker_type(G_, count_, S_);
            workers_[rank] = w;
            cpu_workers_[rank] = w;
            logger_->debug("> mapping: omp {}\t->CPU", rank);
          } else {
          #if RIPPLES_ENABLE_CUDA
          size_t num_devices = cuda_num_devices();
          size_t device_id = rank % num_devices;
          logger_->debug("> mapping: omp {}\t->GPU {}/{}", rank, device_id,
                         num_devices);
          logger_->trace("Building Cuda Context");
          cuda_contexts_[rank - cpu_workers_.size()] = cuda_make_ctx(G_, device_id);
          typename gpu_worker_type::config_t gpu_conf(gpu_workers_.size());
          auto w = new gpu_worker_type(gpu_conf, G_, cuda_contexts_[rank - cpu_workers_.size()],
                                       count_, S_);
          workers_[rank] = w;
          gpu_workers_[rank - cpu_workers_.size()] = w;
          logger_->trace("Cuda Context Built!");
          #endif
          }
        }
      }

  ~SeedSelectionEngine() {
    // Free workers.
    for (auto &v : workers_) delete v;
#if RIPPLES_ENABLE_CUDA
    for (auto ctx : cuda_contexts_) {
      cuda_set_device(ctx->gpu_id);
      cuda_destroy_ctx(ctx);
      delete ctx;
    }
#endif
  }

  auto get_next_seed(ItrTy B, ItrTy E, std::vector<std::vector<ex_time_ms>> &record) {
    record.resize(workers_.size());
    #pragma omp parallel for
      for (size_t j = 0; j < count_.size(); ++j) count_[j] = 0;

      mpmc_head_.store(0);
#pragma omp parallel num_threads(workers_.size())
      {
        assert(workers_.size() == omp_get_num_threads());
        size_t rank = omp_get_thread_num();
        workers_[rank]->svc_loop(mpmc_head_, B, E, record[rank]);
      }

      size_t base_count = 0;

      if(!S_.empty()){
        
        for (auto itr = B; itr < E; ++itr) {
          Bitmask<int> visited(G_.num_nodes());
          base_count += BFS(G_, *itr, S_.begin(), S_.end(), visited);
        }
      }
      
      auto itr = std::max_element(count_.begin(), count_.end());
      vertex_type v = std::distance(count_.begin(), itr);
      S_.insert(v);
      
      
      return std::pair<vertex_type, size_t> (v, *itr - base_count);
  }

  std::vector<vertex_type> exec(ItrTy B, ItrTy E, size_t k,
                                std::vector<std::vector<ex_time_ms>> &record) {
    logger_->trace("Start Seed Selection");

    
    std::vector<vertex_type> result;
    result.reserve(k);
    for (size_t i = 0; i < k; ++i) {
      vertex_type v; size_t count; 
      std::tie(v,count)  = get_next_seed(B, E, record);
      result.push_back(v);
      logger_->trace("Seed {} : {}[{}] = {}", i, v, G_.convertID(v), count);
    }

    logger_->trace("End Seed Selection");
    return result;
  }

 private:
  const GraphTy &G_;
  std::vector<size_t> count_;
  std::set<vertex_type> S_;
  // size_t gpu_workers_;
  // size_t cpu_workers_;

  std::shared_ptr<spdlog::logger> logger_;

  std::vector<cpu_worker_type *> cpu_workers_;
#if RIPPLES_ENABLE_CUDA
  std::vector<gpu_worker_type *> gpu_workers_;
  std::vector<cuda_ctx<GraphTy> *> cuda_contexts_;
#endif

  std::vector<worker_type *> workers_;
  std::atomic<size_t> mpmc_head_{0};
};
}  // namespace ripples
#endif<|MERGE_RESOLUTION|>--- conflicted
+++ resolved
@@ -512,14 +512,8 @@
     cuda_stream_create(&cuda_stream_);
 
     // allocate host/device memory
-<<<<<<< HEAD
-    Bitmask<int> b(G_.num_edges());
-    cuda_malloc((void **)&d_edge_filter_,
-                 b.bytes());
-=======
     Bitmask<int> _(G_.num_edges());
     cuda_malloc((void **)&d_edge_filter_, _.bytes());
->>>>>>> 3e597b34
 
     // create the solver
     solver_ = new bfs_solver_t(this->G_.num_nodes(), this->G_.num_edges(),
@@ -563,12 +557,7 @@
   void batch(ItrTy B, ItrTy E) {
     std::vector<d_vertex_type> seeds(S_.begin(), S_.end());
     for (auto itr = B; itr < E; ++itr) {
-<<<<<<< HEAD
-      cuda_h2d(d_edge_filter_, itr->data(),
-                itr->bytes(), cuda_stream_);
-=======
       cuda_h2d(d_edge_filter_, itr->data(), itr->bytes(), cuda_stream_);
->>>>>>> 3e597b34
 
       d_vertex_type base_count;
       solver_->traverse(seeds.data(), seeds.size(), visited_.get(),
